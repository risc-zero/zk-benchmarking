--- conflicted
+++ resolved
@@ -1,10 +1,5 @@
-<<<<<<< HEAD
-use miden::{Assembler, Program, ProgramInputs, ProofOptions};
-use miden_core::{ProgramOutputs, StarkField};
-=======
 use miden::{Assembler, Program, ProgramInputs, ProgramOutputs, ProofOptions};
 use miden_core::StarkField;
->>>>>>> c8f87ab1
 use miden_crypto::hash::blake::Blake3_256;
 use miden_stdlib::StdLibrary;
 use rustbench::Benchmark;
@@ -91,16 +86,6 @@
         let proof_options = &self.proof_options;
 
         let (output, proof) = miden::prove(program, program_input, proof_options).expect("results");
-<<<<<<< HEAD
-
-        let stack = output
-            .stack_outputs(8)
-            .iter()
-            .cloned()
-            .map(|x| x)
-            .collect::<Vec<_>>();
-=======
->>>>>>> c8f87ab1
 
         let stack_output = output.stack_outputs(8).to_vec();
 
@@ -140,17 +125,6 @@
             .map(|x| x.as_int())
             .collect::<Vec<u64>>();
 
-<<<<<<< HEAD
-        let mut stack = output.iter().cloned().rev().collect::<Vec<_>>();
-
-        // We need 16 elements in the stack to verify
-        let mut stack_rest = vec![0u64; 12];
-        stack.append(&mut stack_rest);
-
-        let program_outputs = ProgramOutputs::new(stack, vec![]);
-
-=======
->>>>>>> c8f87ab1
         let stark_proof = proof.clone();
 
         let result = miden::verify(
