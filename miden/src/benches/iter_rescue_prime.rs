--- conflicted
+++ resolved
@@ -1,10 +1,5 @@
-<<<<<<< HEAD
-use miden::{Assembler, Program, ProgramInputs, ProofOptions};
-use miden_core::{chiplets, Felt, FieldElement, ProgramOutputs, StarkField};
-=======
 use miden::{Assembler, Program, ProgramInputs, ProgramOutputs, ProofOptions};
 use miden_core::{chiplets, Felt, FieldElement, StarkField};
->>>>>>> f1c401ac
 use rustbench::Benchmark;
 
 pub struct Job {
@@ -139,17 +134,6 @@
             .map(|x| x.as_int())
             .collect::<Vec<u64>>();
 
-<<<<<<< HEAD
-        let mut stack = output.iter().cloned().rev().collect::<Vec<_>>();
-
-        // We need 16 elements in the stack to verify
-        let mut stack_rest = vec![0u64; 12];
-        stack.append(&mut stack_rest);
-
-        let program_outputs = ProgramOutputs::new(stack, vec![]);
-
-=======
->>>>>>> f1c401ac
         let stark_proof = proof.clone();
 
         let result = miden::verify(
